module.exports = {
<<<<<<< HEAD
  plugins: {
    'autoprefixer': {},
    'postcss-custom-properties': {},
    'postcss-import': {},
    'postcss-custom-media': {
      preserve: false
    },
  }
}
=======
    plugins: {
        autoprefixer: {},
        'postcss-custom-properties': {},
        'postcss-import': {},
        'postcss-custom-media': {
            preserve: false,
        },
    },
};
>>>>>>> 1390432b
<|MERGE_RESOLUTION|>--- conflicted
+++ resolved
@@ -1,22 +1,10 @@
 module.exports = {
-<<<<<<< HEAD
-  plugins: {
-    'autoprefixer': {},
-    'postcss-custom-properties': {},
-    'postcss-import': {},
-    'postcss-custom-media': {
-      preserve: false
-    },
-  }
-}
-=======
-    plugins: {
-        autoprefixer: {},
-        'postcss-custom-properties': {},
-        'postcss-import': {},
-        'postcss-custom-media': {
-            preserve: false,
-        },
-    },
-};
->>>>>>> 1390432b
+	plugins: {
+		autoprefixer: {},
+		'postcss-custom-properties': {},
+		'postcss-import': {},
+		'postcss-custom-media': {
+			preserve: false,
+		},
+	},
+};