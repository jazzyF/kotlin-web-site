---
type: doc
layout: reference
title: "Using Maven"
description: "This tutorials walks you through different scenarios when using Maven for building applications that contain Kotlin code"
---

# Using Maven

## Plugin and Versions

The *kotlin-maven-plugin* compiles Kotlin sources and modules. Currently only Maven v3 is supported.

Define the version of Kotlin you want to use via *kotlin.version*. The correspondence between Kotlin releases and versions is displayed below:

<table>
<thead>
<tr>
  <th>Milestone</th>
  <th>Version</th>
</tr>
</thead>
<tbody>
{% for entry in site.data.releases.list %}
<tr>
  <td>{{ entry.milestone }}</td>
  <td>{{ entry.version }}</td>
</tr>
{% endfor %}
</tbody>
</table>


## Dependencies

Kotlin has an extensive standard library that can be used in your applications. Configure the following dependency in the pom file

``` xml
<dependencies>
    <dependency>
        <groupId>org.jetbrains.kotlin</groupId>
        <artifactId>kotlin-stdlib</artifactId>
        <version>${kotlin.version}</version>
    </dependency>
</dependencies>
```

## Compiling Kotlin only source code

To compile source code, specify the source directories in the <build> tag:

``` xml
<build>
    <sourceDirectory>${project.basedir}/src/main/kotlin</sourceDirectory>
    <testSourceDirectory>${project.basedir}/src/test/kotlin</testSourceDirectory>
</build>
```

The Kotlin Maven Plugin needs to be referenced to compile the sources:

``` xml
<build>
    <plugins>
        <plugin>
            <artifactId>kotlin-maven-plugin</artifactId>
            <groupId>org.jetbrains.kotlin</groupId>
            <version>${kotlin.version}</version>

            <executions>
                <execution>
                    <id>compile</id>
                    <goals> <goal>compile</goal> </goals>
                </execution>

                <execution>
                    <id>test-compile</id>
                    <goals> <goal>test-compile</goal> </goals>
                </execution>
            </executions>
        </plugin>
    </plugins>
</build>
```

## Compiling Kotlin and Java sources

To compile mixed code applications Kotlin compiler should be invoked before Java compiler.
In maven terms that means kotlin-maven-plugin should be run before maven-compiler-plugin using the following method, making sure that the kotlin plugin is above the maven-compiler-plugin in your pom.xml file.

``` xml
<<<<<<< HEAD
<build>
    <plugins>
        <plugin>
            <artifactId>kotlin-maven-plugin</artifactId>
            <groupId>org.jetbrains.kotlin</groupId>
            <version>${kotlin.version}</version>

            <executions>
                <execution>
                    <id>compile</id>
                    <phase>process-sources</phase>
                    <goals> <goal>compile</goal> </goals>
                </execution>

                <execution>
                    <id>test-compile</id>
                    <phase>process-test-sources</phase>
                    <goals> <goal>test-compile</goal> </goals>
                </execution>
            </executions>
        </plugin>
    </plugins>
</build>
=======
<plugin>
    <artifactId>kotlin-maven-plugin</artifactId>
    <groupId>org.jetbrains.kotlin</groupId>
    <version>${kotlin.version}</version>
    <executions>
        <execution>
            <id>compile</id>
            <goals> <goal>compile</goal> </goals>
            <configuration>
                <sourceDirs>
                    <sourceDir>${project.basedir}/src/main/kotlin</sourceDir>
                    <sourceDir>${project.basedir}/src/main/java</sourceDir>
                </sourceDirs>
            </configuration>
        </execution>
        <execution>
            <id>test-compile</id>
            <goals> <goal>test-compile</goal> </goals>
            <configuration>
                <sourceDirs>
                    <sourceDir>${project.basedir}/src/main/kotlin</sourceDir>
                    <sourceDir>${project.basedir}/src/main/java</sourceDir>
                </sourceDirs>
            </configuration>
        </execution>
    </executions>
</plugin>
<plugin>
    <groupId>org.apache.maven.plugins</groupId>
    <artifactId>maven-compiler-plugin</artifactId>
    <version>3.5.1</version>
    <executions>
        <!-- Replacing default-compile as it is treated specially by maven -->
        <execution>
            <id>default-compile</id>
            <phase>none</phase>
        </execution>
        <!-- Replacing default-testCompile as it is treated specially by maven -->
        <execution>
            <id>default-testCompile</id>
            <phase>none</phase>
        </execution>
        <execution>
            <id>java-compile</id>
            <phase>compile</phase>
            <goals> <goal>compile</goal> </goals>
        </execution>
        <execution>
            <id>java-test-compile</id>
            <phase>test-compile</phase>
            <goals> <goal>testCompile</goal> </goals>
        </execution>
    </executions>
</plugin>
```

## Jar file

To create a small Jar file containing just the code from your module, include the following under build->plugins in your Maven pom.xml file, where main.class is defined as a property and points to the main Kotlin or Java class.

``` xml
<plugin>
    <groupId>org.apache.maven.plugins</groupId>
    <artifactId>maven-jar-plugin</artifactId>
    <version>2.6</version>
    <configuration>
        <archive>
            <manifest>
                <addClasspath>true</addClasspath>
                <mainClass>${main.class}</mainClass>
            </manifest>
        </archive>
    </configuration>
</plugin>
```

## Self-contained Jar file

To create a self-contained Jar file containing the code from your module along with dependencies, include the following under build->plugins in your Maven pom.xml file, where main.class is defined as a property and points to the main Kotlin or Java class.

``` xml
<plugin>
    <groupId>org.apache.maven.plugins</groupId>
    <artifactId>maven-assembly-plugin</artifactId>
    <version>2.6</version>
    <executions>
        <execution>
            <id>make-assembly</id>
            <phase>package</phase>
            <goals> <goal>single</goal> </goals>
            <configuration>
                <archive>
                    <manifest>
                        <mainClass>${main.class}</mainClass>
                    </manifest>
                </archive>
                <descriptorRefs>
                    <descriptorRef>jar-with-dependencies</descriptorRef>
                </descriptorRefs>
            </configuration>
        </execution>
    </executions>
</plugin>
```

This self-contained jar file can be passed directly to a JRE to run your application:

``` bash
java -jar target\mymodule-0.0.1-SNAPSHOT-jar-with-dependencies.jar
>>>>>>> fbfb001d
```

## OSGi

For OSGi support see the [Kotlin OSGi page](kotlin-osgi.html).

## Examples

An example Maven project can be [downloaded directly from the GitHub repository](https://github.com/JetBrains/kotlin-examples/archive/master/maven.zip)<|MERGE_RESOLUTION|>--- conflicted
+++ resolved
@@ -88,85 +88,64 @@
 In maven terms that means kotlin-maven-plugin should be run before maven-compiler-plugin using the following method, making sure that the kotlin plugin is above the maven-compiler-plugin in your pom.xml file.
 
 ``` xml
-<<<<<<< HEAD
 <build>
     <plugins>
         <plugin>
             <artifactId>kotlin-maven-plugin</artifactId>
             <groupId>org.jetbrains.kotlin</groupId>
             <version>${kotlin.version}</version>
-
             <executions>
                 <execution>
                     <id>compile</id>
-                    <phase>process-sources</phase>
                     <goals> <goal>compile</goal> </goals>
-                </execution>
-
+                    <configuration>
+                        <sourceDirs>
+                            <sourceDir>${project.basedir}/src/main/kotlin</sourceDir>
+                            <sourceDir>${project.basedir}/src/main/java</sourceDir>
+                        </sourceDirs>
+                    </configuration>
+                </execution>
                 <execution>
                     <id>test-compile</id>
-                    <phase>process-test-sources</phase>
                     <goals> <goal>test-compile</goal> </goals>
+                    <configuration>
+                        <sourceDirs>
+                            <sourceDir>${project.basedir}/src/main/kotlin</sourceDir>
+                            <sourceDir>${project.basedir}/src/main/java</sourceDir>
+                        </sourceDirs>
+                    </configuration>
+                </execution>
+            </executions>
+        </plugin>
+        <plugin>
+            <groupId>org.apache.maven.plugins</groupId>
+            <artifactId>maven-compiler-plugin</artifactId>
+            <version>3.5.1</version>
+            <executions>
+                <!-- Replacing default-compile as it is treated specially by maven -->
+                <execution>
+                    <id>default-compile</id>
+                    <phase>none</phase>
+                </execution>
+                <!-- Replacing default-testCompile as it is treated specially by maven -->
+                <execution>
+                    <id>default-testCompile</id>
+                    <phase>none</phase>
+                </execution>
+                <execution>
+                    <id>java-compile</id>
+                    <phase>compile</phase>
+                    <goals> <goal>compile</goal> </goals>
+                </execution>
+                <execution>
+                    <id>java-test-compile</id>
+                    <phase>test-compile</phase>
+                    <goals> <goal>testCompile</goal> </goals>
                 </execution>
             </executions>
         </plugin>
     </plugins>
 </build>
-=======
-<plugin>
-    <artifactId>kotlin-maven-plugin</artifactId>
-    <groupId>org.jetbrains.kotlin</groupId>
-    <version>${kotlin.version}</version>
-    <executions>
-        <execution>
-            <id>compile</id>
-            <goals> <goal>compile</goal> </goals>
-            <configuration>
-                <sourceDirs>
-                    <sourceDir>${project.basedir}/src/main/kotlin</sourceDir>
-                    <sourceDir>${project.basedir}/src/main/java</sourceDir>
-                </sourceDirs>
-            </configuration>
-        </execution>
-        <execution>
-            <id>test-compile</id>
-            <goals> <goal>test-compile</goal> </goals>
-            <configuration>
-                <sourceDirs>
-                    <sourceDir>${project.basedir}/src/main/kotlin</sourceDir>
-                    <sourceDir>${project.basedir}/src/main/java</sourceDir>
-                </sourceDirs>
-            </configuration>
-        </execution>
-    </executions>
-</plugin>
-<plugin>
-    <groupId>org.apache.maven.plugins</groupId>
-    <artifactId>maven-compiler-plugin</artifactId>
-    <version>3.5.1</version>
-    <executions>
-        <!-- Replacing default-compile as it is treated specially by maven -->
-        <execution>
-            <id>default-compile</id>
-            <phase>none</phase>
-        </execution>
-        <!-- Replacing default-testCompile as it is treated specially by maven -->
-        <execution>
-            <id>default-testCompile</id>
-            <phase>none</phase>
-        </execution>
-        <execution>
-            <id>java-compile</id>
-            <phase>compile</phase>
-            <goals> <goal>compile</goal> </goals>
-        </execution>
-        <execution>
-            <id>java-test-compile</id>
-            <phase>test-compile</phase>
-            <goals> <goal>testCompile</goal> </goals>
-        </execution>
-    </executions>
-</plugin>
 ```
 
 ## Jar file
@@ -222,7 +201,6 @@
 
 ``` bash
 java -jar target\mymodule-0.0.1-SNAPSHOT-jar-with-dependencies.jar
->>>>>>> fbfb001d
 ```
 
 ## OSGi
